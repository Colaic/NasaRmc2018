--- conflicted
+++ resolved
@@ -1,8 +1,4 @@
-<<<<<<< HEAD
 # NasaRmc2018 [![Build Status](http://40.65.120.141:8080/job/Jenkins%20Build%20-%20NasaRmc2018/31/badge/icon)](http://40.65.120.141:8080/job/Jenkins%20Build%20-%20NasaRmc2018/31/)
-This is the primary codebase for all of the TrickFire Robotics Nasa RMC 2018 competition entry.
-=======
-# NasaRmc2018
 This is the primary codebase for all of the TrickFire Robotics Nasa RMC 2018 competition entry.
 
 # Installation
@@ -12,5 +8,4 @@
  * `ros-kinetic-effort-controllers`
  * `ros-kinetic-joint-state-controller`
  * `ros-kinetic-joint-trajectory-controller`
- * `libsfml-dev`
->>>>>>> 42fb86c9
+ * `libsfml-dev`